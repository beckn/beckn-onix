module github.com/beckn/beckn-onix

go 1.24.1

require (
	github.com/santhosh-tekuri/jsonschema/v6 v6.0.1
	golang.org/x/crypto v0.36.0
)

require (
<<<<<<< HEAD
	github.com/davecgh/go-spew v1.1.1 // indirect
	github.com/google/uuid v1.6.0 // indirect
	github.com/pmezard/go-difflib v1.0.0 // indirect
	github.com/stretchr/testify v1.10.0 // indirect
	gopkg.in/yaml.v3 v3.0.1 // indirect
)

require (
	cloud.google.com/go v0.119.0 // indirect
	cloud.google.com/go/auth v0.15.0 // indirect
	cloud.google.com/go/auth/oauth2adapt v0.2.7 // indirect
	cloud.google.com/go/compute/metadata v0.6.0 // indirect
	cloud.google.com/go/iam v1.4.1 // indirect
	github.com/felixge/httpsnoop v1.0.4 // indirect
	github.com/go-logr/logr v1.4.2 // indirect
	github.com/go-logr/stdr v1.2.2 // indirect
	github.com/google/s2a-go v0.1.9 // indirect
	github.com/googleapis/enterprise-certificate-proxy v0.3.5 // indirect
	github.com/googleapis/gax-go/v2 v2.14.1 // indirect
	github.com/zenazn/pkcs7pad v0.0.0-20170308005700-253a5b1f0e03
	go.opencensus.io v0.24.0 // indirect
	go.opentelemetry.io/auto/sdk v1.1.0 // indirect
	go.opentelemetry.io/contrib/instrumentation/google.golang.org/grpc/otelgrpc v0.59.0 // indirect
	go.opentelemetry.io/contrib/instrumentation/net/http/otelhttp v0.59.0 // indirect
	go.opentelemetry.io/otel v1.34.0 // indirect
	go.opentelemetry.io/otel/metric v1.34.0 // indirect
	go.opentelemetry.io/otel/trace v1.34.0 // indirect
	golang.org/x/net v0.35.0 // indirect
	golang.org/x/oauth2 v0.28.0 // indirect
	golang.org/x/sync v0.12.0 // indirect
=======
	github.com/zenazn/pkcs7pad v0.0.0-20170308005700-253a5b1f0e03
>>>>>>> e8e4ff0b
	golang.org/x/text v0.23.0 // indirect
)

require golang.org/x/sys v0.31.0 // indirect<|MERGE_RESOLUTION|>--- conflicted
+++ resolved
@@ -8,7 +8,7 @@
 )
 
 require (
-<<<<<<< HEAD
+	github.com/zenazn/pkcs7pad v0.0.0-20170308005700-253a5b1f0e03
 	github.com/davecgh/go-spew v1.1.1 // indirect
 	github.com/google/uuid v1.6.0 // indirect
 	github.com/pmezard/go-difflib v1.0.0 // indirect
@@ -39,9 +39,6 @@
 	golang.org/x/net v0.35.0 // indirect
 	golang.org/x/oauth2 v0.28.0 // indirect
 	golang.org/x/sync v0.12.0 // indirect
-=======
-	github.com/zenazn/pkcs7pad v0.0.0-20170308005700-253a5b1f0e03
->>>>>>> e8e4ff0b
 	golang.org/x/text v0.23.0 // indirect
 )
 
