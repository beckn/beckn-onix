package reqpreprocessor

import (
	"bytes"
	"context"
	"encoding/json"
	"errors"
	"fmt"
	"io"
	"net/http"

	"github.com/beckn/beckn-onix/pkg/log"
<<<<<<< HEAD
	"github.com/beckn/beckn-onix/pkg/model"
	"github.com/google/uuid"
=======
>>>>>>> 04c09ebc
)

type Config struct {
	Role string
}

type keyType string

<<<<<<< HEAD
const contextKey = "context"
=======
const (
	contextKey      keyType = "context"
	subscriberIDKey keyType = "subscriber_id"
)
>>>>>>> 04c09ebc

func NewPreProcessor(cfg *Config) (func(http.Handler) http.Handler, error) {
	if err := validateConfig(cfg); err != nil {
		return nil, err
	}
	return func(next http.Handler) http.Handler {
		return http.HandlerFunc(func(w http.ResponseWriter, r *http.Request) {
			body, err := io.ReadAll(r.Body)
			if err != nil {
				http.Error(w, "Failed to read request body", http.StatusBadRequest)
				return
			}
			var req map[string]interface{}
			ctx := r.Context()
			if err := json.Unmarshal(body, &req); err != nil {
				http.Error(w, "Failed to decode request body", http.StatusBadRequest)
				return
			}

			// Extract context from request
			reqContext, ok := req["context"].(map[string]interface{})
			if !ok {
				http.Error(w, fmt.Sprintf("%s field not found or invalid.", contextKey), http.StatusBadRequest)
				return
			}
			var subID any
			switch cfg.Role {
			case "bap":
				subID = reqContext["bap_id"]
			case "bpp":
				subID = reqContext["bpp_id"]
			}
			if subID != nil {
<<<<<<< HEAD
				log.Debugf(ctx, "adding subscriberId to request:%s, %v", model.SubscriberIDKey, subID)
				// TODO: Add a ContextKey type in model and use it here instead of raw context key.
				ctx = context.WithValue(ctx, model.SubscriberIDKey, subID)
			}
			for _, key := range cfg.ContextKeys {
				value := uuid.NewString()
				updatedValue := update(req.Context, key, value)
				ctx = context.WithValue(ctx, model.ContextKey(key), updatedValue)
			}
			reqData := map[string]any{"context": req.Context}
			updatedBody, _ := json.Marshal(reqData)
			r.Body = io.NopCloser(bytes.NewBuffer(updatedBody))
			r.ContentLength = int64(len(updatedBody))
=======
				log.Debugf(ctx, "adding subscriberId to request:%s, %v", subscriberIDKey, subID)
				ctx = context.WithValue(ctx, subscriberIDKey, subID)
			}

			r.Body = io.NopCloser(bytes.NewBuffer(body))
			r.ContentLength = int64(len(body))
>>>>>>> 04c09ebc
			r = r.WithContext(ctx)
			next.ServeHTTP(w, r)
		})
	}, nil
}

func validateConfig(cfg *Config) error {
	if cfg == nil {
		return errors.New("config cannot be nil")
	}

	if cfg.Role != "bap" && cfg.Role != "bpp" {
		return errors.New("role must be either 'bap' or 'bpp'")
	}
	return nil
}<|MERGE_RESOLUTION|>--- conflicted
+++ resolved
@@ -10,11 +10,7 @@
 	"net/http"
 
 	"github.com/beckn/beckn-onix/pkg/log"
-<<<<<<< HEAD
 	"github.com/beckn/beckn-onix/pkg/model"
-	"github.com/google/uuid"
-=======
->>>>>>> 04c09ebc
 )
 
 type Config struct {
@@ -23,14 +19,7 @@
 
 type keyType string
 
-<<<<<<< HEAD
 const contextKey = "context"
-=======
-const (
-	contextKey      keyType = "context"
-	subscriberIDKey keyType = "subscriber_id"
-)
->>>>>>> 04c09ebc
 
 func NewPreProcessor(cfg *Config) (func(http.Handler) http.Handler, error) {
 	if err := validateConfig(cfg); err != nil {
@@ -64,28 +53,12 @@
 				subID = reqContext["bpp_id"]
 			}
 			if subID != nil {
-<<<<<<< HEAD
 				log.Debugf(ctx, "adding subscriberId to request:%s, %v", model.SubscriberIDKey, subID)
-				// TODO: Add a ContextKey type in model and use it here instead of raw context key.
 				ctx = context.WithValue(ctx, model.SubscriberIDKey, subID)
-			}
-			for _, key := range cfg.ContextKeys {
-				value := uuid.NewString()
-				updatedValue := update(req.Context, key, value)
-				ctx = context.WithValue(ctx, model.ContextKey(key), updatedValue)
-			}
-			reqData := map[string]any{"context": req.Context}
-			updatedBody, _ := json.Marshal(reqData)
-			r.Body = io.NopCloser(bytes.NewBuffer(updatedBody))
-			r.ContentLength = int64(len(updatedBody))
-=======
-				log.Debugf(ctx, "adding subscriberId to request:%s, %v", subscriberIDKey, subID)
-				ctx = context.WithValue(ctx, subscriberIDKey, subID)
 			}
 
 			r.Body = io.NopCloser(bytes.NewBuffer(body))
 			r.ContentLength = int64(len(body))
->>>>>>> 04c09ebc
 			r = r.WithContext(ctx)
 			next.ServeHTTP(w, r)
 		})
