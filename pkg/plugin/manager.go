--- conflicted
+++ resolved
@@ -15,11 +15,8 @@
 	Root      string       `yaml:"root"`
 	Signer    PluginConfig `yaml:"signer"`
 	Verifier  PluginConfig `yaml:"verifier"`
-<<<<<<< HEAD
 	Decrypter PluginConfig `yaml:"decrypter"`
-=======
 	Encrypter PluginConfig `yaml:"encrypter"`
->>>>>>> 031220b4
 	Publisher PluginConfig `yaml:"publisher"`
 }
 
@@ -33,11 +30,8 @@
 type Manager struct {
 	sp  definition.SignerProvider
 	vp  definition.VerifierProvider
-<<<<<<< HEAD
 	dp  definition.DecrypterProvider
-=======
 	ep  definition.EncrypterProvider
->>>>>>> 031220b4
 	pb  definition.PublisherProvider
 	cfg *Config
 }
@@ -66,23 +60,19 @@
 		return nil, fmt.Errorf("failed to load Verifier plugin: %w", err)
 	}
 
-<<<<<<< HEAD
 	// Load decrypter plugin.
 	dp, err := provider[definition.DecrypterProvider](cfg.Root, cfg.Decrypter.ID)
 	if err != nil {
 		return nil, fmt.Errorf("failed to load Decrypter plugin: %w", err)
 	}
 
-	return &Manager{sp: sp, vp: vp, pb: pb, dp: dp, cfg: cfg}, nil
-=======
 	// Load encryption plugin.
 	ep, err := provider[definition.EncrypterProvider](cfg.Root, cfg.Encrypter.ID)
 	if err != nil {
 		return nil, fmt.Errorf("failed to load encryption plugin: %w", err)
 	}
 
-	return &Manager{sp: sp, vp: vp, pb: pb, ep: ep, cfg: cfg}, nil
->>>>>>> 031220b4
+	return &Manager{sp: sp, vp: vp, pb: pb, ep: ep, dp: dp, cfg: cfg}, nil
 }
 
 // provider loads a plugin dynamically and retrieves its provider instance.
@@ -141,7 +131,6 @@
 	return Verifier, close, nil
 }
 
-<<<<<<< HEAD
 // Decrypter retrieves the decryption plugin instance.
 func (m *Manager) Decrypter(ctx context.Context) (definition.Decrypter, func() error, error) {
 	if m.dp == nil {
@@ -153,7 +142,8 @@
 		return nil, nil, fmt.Errorf("failed to initialize Decrypter: %w", err)
 	}
 	return decrypter, close, nil
-=======
+}
+
 // Encrypter retrieves the encryption plugin instance.
 func (m *Manager) Encrypter(ctx context.Context) (definition.Encrypter, func() error, error) {
 	if m.ep == nil {
@@ -165,7 +155,6 @@
 		return nil, nil, fmt.Errorf("failed to initialize encrypter: %w", err)
 	}
 	return encrypter, close, nil
->>>>>>> 031220b4
 }
 
 // Publisher retrieves the publisher plugin instance.
